--- conflicted
+++ resolved
@@ -85,13 +85,9 @@
 export async function loadCharacters(
     charactersArg: string
 ): Promise<Character[]> {
-<<<<<<< HEAD
-    let characterPaths = charactersArg?.split(",").map((filePath) => filePath.trim());
-=======
     let characterPaths = charactersArg
         ?.split(",")
         .map((filePath) => filePath.trim());
->>>>>>> 585ee236
     const loadedCharacters = [];
 
     // Add logging here
@@ -116,22 +112,11 @@
         for (const characterPath of characterPaths) {
             let content = null;
             let resolvedPath = "";
-<<<<<<< HEAD
-            
-=======
-
->>>>>>> 585ee236
+
             // Try different path resolutions in order
             const pathsToTry = [
                 characterPath, // exact path as specified
                 path.resolve(process.cwd(), characterPath), // relative to cwd
-<<<<<<< HEAD
-                path.resolve(__dirname, characterPath), // relative to current script
-                path.resolve(__dirname, "../characters", path.basename(characterPath)), // relative to characters dir from agent
-                path.resolve(__dirname, "../../characters", path.basename(characterPath)), // relative to project root characters dir
-            ];
-
-=======
                 path.resolve(process.cwd(), "agent", characterPath), // Add this
                 path.resolve(__dirname, characterPath), // relative to current script
                 path.resolve(
@@ -159,7 +144,6 @@
                 }))
             );
 
->>>>>>> 585ee236
             for (const tryPath of pathsToTry) {
                 content = tryLoadFile(tryPath);
                 if (content !== null) {
@@ -169,17 +153,11 @@
             }
 
             if (content === null) {
-<<<<<<< HEAD
-                elizaLogger.error(`Error loading character from ${characterPath}: File not found in any of the expected locations`);
-                elizaLogger.error("Tried the following paths:");
-                pathsToTry.forEach(p => elizaLogger.error(` - ${p}`));
-=======
                 elizaLogger.error(
                     `Error loading character from ${characterPath}: File not found in any of the expected locations`
                 );
                 elizaLogger.error("Tried the following paths:");
                 pathsToTry.forEach((p) => elizaLogger.error(` - ${p}`));
->>>>>>> 585ee236
                 process.exit(1);
             }
 
@@ -200,11 +178,6 @@
                 }
 
                 loadedCharacters.push(character);
-<<<<<<< HEAD
-                elizaLogger.info(`Successfully loaded character from: ${resolvedPath}`);
-            } catch (e) {
-                elizaLogger.error(`Error parsing character from ${resolvedPath}: ${e}`);
-=======
                 elizaLogger.info(
                     `Successfully loaded character from: ${resolvedPath}`
                 );
@@ -212,7 +185,6 @@
                 elizaLogger.error(
                     `Error parsing character from ${resolvedPath}: ${e}`
                 );
->>>>>>> 585ee236
                 process.exit(1);
             }
         }
