--- conflicted
+++ resolved
@@ -1,9 +1,5 @@
-<<<<<<< HEAD
-import { Client, IAgentRuntime, elizaLogger } from "@ai16z/eliza";
-import diamondHandPlugin from "@ai16z/plugin-diamondhands";
-=======
 import { Client, IAgentRuntime, elizaLogger } from "@elizaos/core";
->>>>>>> 76d4f42e
+import diamondHandPlugin from "@elizaos/plugin-diamondhands";
 
 export class AutoClient {
     interval: NodeJS.Timeout;
